//! Ring proofs.

use merlin::Transcript;
use rand_core::{CryptoRng, RngCore};
#[cfg(feature = "serde")]
use serde::{Deserialize, Serialize};
use subtle::ConstantTimeEq;

use std::{fmt, mem};

#[cfg(feature = "serde")]
use crate::serde::{ScalarHelper, VecHelper};
use crate::{
    encryption::ExtendedCiphertext, group::Group, proofs::TranscriptForGroup, Ciphertext,
    PublicKey, SecretKey,
};

/// An incomplete ring proving that the encrypted value is in the a priori known set of
/// admissible values.
struct Ring<'a, G: Group> {
    // Public parameters of the ring.
    index: usize,
    admissible_values: &'a [G::Element],
    ciphertext: Ciphertext<G>,

    // ZKP-related public values.
    transcript: Transcript,
    responses: &'a mut [G::Scalar],
    terminal_commitments: (G::Element, G::Element),

    // Secret values.
    value_index: usize,
    discrete_log: SecretKey<G>,
    random_scalar: SecretKey<G>,
}

impl<G: Group> fmt::Debug for Ring<'_, G> {
    fn fmt(&self, formatter: &mut fmt::Formatter<'_>) -> fmt::Result {
        formatter
            .debug_struct("Ring")
            .field("index", &self.index)
            .field("admissible_values", &self.admissible_values)
            .field("ciphertext", &self.ciphertext)
            .field("responses", &self.responses)
            .field("terminal_commitments", &self.terminal_commitments)
            .finish()
    }
}

impl<'a, G: Group> Ring<'a, G> {
    #[allow(clippy::too_many_arguments)] // fine for a private function
    fn new<R: CryptoRng + RngCore>(
        index: usize,
        log_base: G::Element,
        ciphertext: ExtendedCiphertext<G>,
        admissible_values: &'a [G::Element],
        value_index: usize,
        transcript: &Transcript,
        responses: &'a mut [G::Scalar],
        rng: &mut R,
    ) -> Self {
        assert!(
            !admissible_values.is_empty(),
            "No admissible values supplied"
        );
        assert!(
            value_index < admissible_values.len(),
            "Specified value index is out of bounds"
        );
        debug_assert_eq!(
            responses.len(),
            admissible_values.len(),
            "Number of responses doesn't match number of admissible values"
        );

        let random_element = ciphertext.inner.random_element;
        let blinded_value = ciphertext.inner.blinded_element;
        debug_assert!(
            {
                let expected_blinded_value =
                    log_base * &ciphertext.random_scalar.0 + admissible_values[value_index];
                bool::from(expected_blinded_value.ct_eq(&blinded_value))
            },
            "Specified ciphertext does not match the specified `value_index`"
        );

        let mut transcript = transcript.clone();
        transcript.start_proof(b"ring_enc");
        transcript.append_message(b"enc", &ciphertext.inner.to_bytes());
        // NB: we don't add `admissible_values` to the transcript since we assume that
        // they are fixed in the higher-level protocol.
        transcript.append_u64(b"i", index as u64);

        // Choose a random scalar to use in the equation matching the known discrete log.
        let random_scalar = SecretKey::<G>::generate(rng);
        let mut commitments = (
            G::mul_generator(&random_scalar.0),
            log_base * &random_scalar.0,
        );

        let it = admissible_values.iter().enumerate().skip(value_index + 1);
        for (eq_index, &admissible_value) in it {
            let mut eq_transcript = transcript.clone();
            eq_transcript.append_u64(b"j", eq_index as u64 - 1);
            eq_transcript.append_element::<G>(b"R_G", &commitments.0);
            eq_transcript.append_element::<G>(b"R_K", &commitments.1);
            let challenge = eq_transcript.challenge_scalar::<G>(b"c");

            let response = G::generate_scalar(rng);
            responses[eq_index] = response;
            let dh_element = blinded_value - admissible_value;
            commitments = (
                G::mul_generator(&response) - random_element * &challenge,
                G::multi_mul(
                    [response, -challenge].iter(),
                    [log_base, dh_element].iter().copied(),
                ),
            );
        }

        Self {
            index,
            value_index,
            admissible_values,
            ciphertext: ciphertext.inner,
            transcript,
            responses,
            terminal_commitments: commitments,
            discrete_log: ciphertext.random_scalar,
            random_scalar,
        }
    }

    /// Completes the ring by calculating the common challenge and closing all rings using it.
    ///
    /// # Return value
    ///
    /// Returns the common challenge.
    fn aggregate<R: CryptoRng + RngCore>(
        rings: Vec<Self>,
        log_base: G::Element,
        transcript: &mut Transcript,
        rng: &mut R,
    ) -> G::Scalar {
        debug_assert!(
            rings.iter().enumerate().all(|(i, ring)| i == ring.index),
            "Rings have bogus indexes"
        );

        for ring in &rings {
            let commitments = &ring.terminal_commitments;
            transcript.append_element::<G>(b"R_G", &commitments.0);
            transcript.append_element::<G>(b"R_K", &commitments.1);
        }

        let common_challenge = transcript.challenge_scalar::<G>(b"c");
        for ring in rings {
            ring.finalize(log_base, common_challenge, rng);
        }
        common_challenge
    }

    fn finalize<R: CryptoRng + RngCore>(
        self,
        log_base: G::Element,
        common_challenge: G::Scalar,
        rng: &mut R,
    ) {
        // Compute remaining responses for non-reversible equations.
        let mut challenge = common_challenge;
        let it = self.admissible_values[..self.value_index]
            .iter()
            .enumerate();
        for (eq_index, &admissible_value) in it {
            let response = G::generate_scalar(rng);
            self.responses[eq_index] = response;
            let dh_element = self.ciphertext.blinded_element - admissible_value;
            let commitments = (
                G::mul_generator(&response) - self.ciphertext.random_element * &challenge,
                G::multi_mul(
                    [response, -challenge].iter(),
                    [log_base, dh_element].iter().copied(),
                ),
            );

            let mut eq_transcript = self.transcript.clone();
            eq_transcript.append_u64(b"j", eq_index as u64);
            eq_transcript.append_element::<G>(b"R_G", &commitments.0);
            eq_transcript.append_element::<G>(b"R_K", &commitments.1);
            challenge = eq_transcript.challenge_scalar::<G>(b"c");
        }

        // Finally, compute the response for equation #`value_index`, using our knowledge
        // of the trapdoor.
        debug_assert!(bool::from(
            self.responses[self.value_index].ct_eq(&G::Scalar::from(0_u64))
        ));
        self.responses[self.value_index] = self.random_scalar.0 + challenge * self.discrete_log.0;
    }
}

/// Zero-knowledge proof that the one or more encrypted values is each in the a priori known set of
/// admissible values. (Admissible values may differ among encrypted values.)
///
/// # Construction
///
/// In short, a proof is constructed almost identically to [Borromean ring signatures] by
/// Maxwell and Poelstra, with the only major difference being that we work on ElGamal ciphertexts
/// instead of group elements (= public keys).
///
/// A proof consists of one or more *rings*. Each ring proves than a certain
/// ElGamal ciphertext `E = (R, B)` for public key `K` in a group with generator `G`
/// encrypts one of distinct admissible values `x_0`, `x_1`, ..., `x_n`.
/// `K` and `G` are shared among rings, admissible values are generally not.
/// Different rings may have different number of admissible values.
///
/// ## Single ring
///
/// A ring is a challenge `e_0` and a set of responses `s_0`, `s_1`, ..., `s_n`, which
/// must satisfy the following verification procedure:
///
/// For each `j` in `0..=n`, compute
///
/// ```text
/// R_G(j) = [s_j]G - [e_j]R;
/// R_K(j) = [s_j]K - [e_j](B - [x_j]G);
/// e_{j+1} = H(j, R_G(j), R_K(j));
/// ```
///
/// Here, `H` is a cryptographic hash function. The ring is valid if `e_0 = e_{n+1}`.
///
/// This construction is almost identical to [Abe–Ohkubo–Suzuki ring signatures][ring],
/// with the only difference that two group elements are hashed on each iteration instead of one.
/// If admissible values consist of a single value, this protocol reduces to
/// [`LogEqualityProof`] / Chaum–Pedersen protocol.
///
/// As with "ordinary" ring signatures, constructing a ring is only feasible when knowing
/// additional *trapdoor information*. Namely, the prover must know
///
/// ```text
/// r = dlog_G(R) = dlog_K(B - [x_j]G)
/// ```
///
/// for a certain `j`. (This discrete log `r` is the random scalar used in ElGamal encryption.)
/// With this info, the prover constructs the ring as follows:
///
/// 1. Select random scalar `x` and compute `R_G(j) = [x]G`, `R_K(j) = [x]K`.
/// 2. Compute `e_{j+1}`, ... `e_n`, ..., `e_j` ("wrapping" around `e_0 = e_{n+1}`)
///   as per verification formulas. `s_*` scalars are selected uniformly at random.
/// 3. Compute `s_j` using the trapdoor information: `s_j = x + e_j * r`.
///
/// ## Multiple rings
///
/// Transformation to multiple rings is analogous to one in [Borromean ring signatures].
/// Namely, challenge `e_0` is shared among all rings and is computed by hashing
/// values of `R_G` and `R_K` with the maximum index for each of the rings.
///
/// # Applications
///
/// ## Voting protocols
///
/// [`EncryptedChoice`](crate::EncryptedChoice) uses `RingProof` to prove that all encrypted
/// values are Boolean (0 or 1). Using a common challenge allows to reduce proof size by ~33%.
///
/// ## Range proofs
///
/// See [`RangeProof`](crate::RangeProof).
///
/// # Implementation details
///
/// - The proof is serialized as the common challenge `e_0` followed by `s_i` scalars for
///   all the rings.
/// - Standalone proof generation and verification are not exposed in public crate APIs.
///   Rather, proofs are part of large protocols, such as [`PublicKey::encrypt_bool()`] /
///   [`PublicKey::verify_bool()`].
/// - The context of the proof is set using [`Transcript`] APIs, which provides hash functions
///   in the protocol described above. Importantly, the proof itself commits to encrypted values
///   and ring indexes, but not to the admissible values across the rings. This must be taken
///   care of in a higher-level protocol, and this is the case for protocols exposed by the crate.
///
/// [`LogEqualityProof`]: crate::LogEqualityProof
/// [Borromean ring signatures]: https://raw.githubusercontent.com/Blockstream/borromean_paper/master/borromean_draft_0.01_34241bb.pdf
/// [ring]: https://link.springer.com/content/pdf/10.1007/3-540-36178-2_26.pdf
#[derive(Debug, Clone)]
#[cfg_attr(feature = "serde", derive(Serialize, Deserialize))]
#[cfg_attr(feature = "serde", serde(bound = ""))]
pub struct RingProof<G: Group> {
    #[cfg_attr(feature = "serde", serde(with = "ScalarHelper::<G>"))]
    common_challenge: G::Scalar,
    #[cfg_attr(feature = "serde", serde(with = "VecHelper::<ScalarHelper<G>, 2>"))]
    ring_responses: Vec<G::Scalar>,
}

impl<G: Group> RingProof<G> {
    fn initialize_transcript(transcript: &mut Transcript, receiver: &PublicKey<G>) {
        transcript.start_proof(b"multi_ring_enc");
        transcript.append_element_bytes(b"K", &receiver.bytes);
    }

    pub(crate) fn new(common_challenge: G::Scalar, ring_responses: Vec<G::Scalar>) -> Self {
        Self {
            common_challenge,
            ring_responses,
        }
    }

    #[must_use = "verification fail is returned as `false` and should be handled"]
    pub(crate) fn verify<'a>(
        &self,
        receiver: &PublicKey<G>,
        admissible_values: impl Iterator<Item = &'a [G::Element]> + Clone,
        ciphertexts: impl Iterator<Item = Ciphertext<G>>,
        transcript: &mut Transcript,
    ) -> bool {
        // Do quick preliminary checks.
        let total_rings_size: usize = admissible_values.clone().map(<[_]>::len).sum();
        if total_rings_size != self.total_rings_size() {
            return false;
        }

        Self::initialize_transcript(transcript, receiver);
        // We add common commitments to the `transcript` as we cycle through rings,
        // so we need a separate transcript copy to initialize ring transcripts.
        let initial_ring_transcript = transcript.clone();

        let it = admissible_values.zip(ciphertexts).enumerate();
        let mut starting_response = 0;
        for (ring_index, (values, ciphertext)) in it {
            let mut challenge = self.common_challenge;
            let mut commitments = (G::generator(), G::generator());

            let mut ring_transcript = initial_ring_transcript.clone();
            ring_transcript.start_proof(b"ring_enc");
            ring_transcript.append_message(b"enc", &ciphertext.to_bytes());
            ring_transcript.append_u64(b"i", ring_index as u64);

            for (eq_index, (&admissible_value, response)) in values
                .iter()
                .zip(&self.ring_responses[starting_response..])
                .enumerate()
            {
                let dh_element = ciphertext.blinded_element - admissible_value;
                let neg_challenge = -challenge;

                commitments = (
                    G::vartime_double_mul_generator(
                        &neg_challenge,
                        ciphertext.random_element,
                        response,
                    ),
                    G::vartime_multi_mul(
                        [response, &neg_challenge].iter().copied(),
                        [receiver.element, dh_element].iter().copied(),
                    ),
                );

                // We can skip deriving the challenge for the last equation; it's not used anyway.
                if eq_index + 1 < values.len() {
                    let mut eq_transcript = ring_transcript.clone();
                    eq_transcript.append_u64(b"j", eq_index as u64);
                    eq_transcript.append_element::<G>(b"R_G", &commitments.0);
                    eq_transcript.append_element::<G>(b"R_K", &commitments.1);
                    challenge = eq_transcript.challenge_scalar::<G>(b"c");
                }
            }

            starting_response += values.len();
            transcript.append_element::<G>(b"R_G", &commitments.0);
            transcript.append_element::<G>(b"R_K", &commitments.1);
        }

        let expected_challenge = transcript.challenge_scalar::<G>(b"c");
        bool::from(expected_challenge.ct_eq(&self.common_challenge))
    }

    pub(crate) fn total_rings_size(&self) -> usize {
        self.ring_responses.len()
    }

    /// Serializes this proof into bytes. As described [above](#implementation-details),
    /// the proof is serialized as the common challenge `e_0` followed by response scalars `s_*`
    /// corresponding successively to each admissible value in each ring.
    pub fn to_bytes(&self) -> Vec<u8> {
        let mut bytes = vec![0_u8; G::SCALAR_SIZE * (1 + self.total_rings_size())];
        G::serialize_scalar(&self.common_challenge, &mut bytes[..G::SCALAR_SIZE]);

        let chunks = bytes[G::SCALAR_SIZE..].chunks_mut(G::SCALAR_SIZE);
        for (response, buffer) in self.ring_responses.iter().zip(chunks) {
            G::serialize_scalar(response, buffer);
        }
        bytes
    }

    /// Attempts to deserialize a proof from bytes. Returns `None` if `bytes` do not represent
    /// a well-formed proof.
    #[allow(clippy::missing_panics_doc)] // triggered by `debug_assert`
    pub fn from_bytes(bytes: &[u8]) -> Option<Self> {
        if bytes.len() % G::SCALAR_SIZE != 0 || bytes.len() < 3 * G::SCALAR_SIZE {
            return None;
        }
        let common_challenge = G::deserialize_scalar(&bytes[..G::SCALAR_SIZE])?;

        let ring_responses: Option<Vec<_>> = bytes[G::SCALAR_SIZE..]
            .chunks(G::SCALAR_SIZE)
            .map(G::deserialize_scalar)
            .collect();
        let ring_responses = ring_responses?;
        debug_assert!(ring_responses.len() >= 2);

        Some(Self {
            common_challenge,
            ring_responses,
        })
    }
}

/// **NB.** Separate method calls of the builder depend on the position of the encrypted values
/// within admissible ones. This means that if a proof is constructed with interruptions between
/// method calls, there is a chance for an adversary to perform a timing attack.
#[doc(hidden)] // only public for benchmarking
pub struct RingProofBuilder<'a, G: Group, R> {
    receiver: &'a PublicKey<G>,
    transcript: &'a mut Transcript,
    rings: Vec<Ring<'a, G>>,
    ring_responses: &'a mut [G::Scalar],
    rng: &'a mut R,
}

impl<G: Group, R: fmt::Debug> fmt::Debug for RingProofBuilder<'_, G, R> {
    fn fmt(&self, formatter: &mut fmt::Formatter<'_>) -> fmt::Result {
        formatter
            .debug_struct("RingProofBuilder")
            .field("receiver", self.receiver)
            .field("rings", &self.rings)
            .field("rng", self.rng)
            .finish()
    }
}

impl<'a, G: Group, R: RngCore + CryptoRng> RingProofBuilder<'a, G, R> {
    /// Starts building a [`RingProof`].
    pub fn new(
        receiver: &'a PublicKey<G>,
        ring_count: usize,
        ring_responses: &'a mut [G::Scalar],
        transcript: &'a mut Transcript,
        rng: &'a mut R,
    ) -> Self {
        RingProof::<G>::initialize_transcript(transcript, receiver);
        Self {
            receiver,
            transcript,
            rings: Vec::with_capacity(ring_count),
            ring_responses,
            rng,
        }
    }

    /// Adds a value among `admissible_values` as a new ring to this proof.
    pub fn add_value(
        &mut self,
        admissible_values: &'a [G::Element],
        value_index: usize,
    ) -> ExtendedCiphertext<G> {
        let ext_ciphertext =
            ExtendedCiphertext::new(admissible_values[value_index], self.receiver, self.rng);

        let ring_responses = mem::take(&mut self.ring_responses);
        let (responses_for_ring, rest) = ring_responses.split_at_mut(admissible_values.len());
        self.ring_responses = rest;

        let ring = Ring::new(
            self.rings.len(),
            self.receiver.element,
            ext_ciphertext.clone(),
            admissible_values,
            value_index,
            &*self.transcript,
            responses_for_ring,
            self.rng,
        );
        self.rings.push(ring);
        ext_ciphertext
    }

    /// Finishes building all rings and returns a common challenge.
    pub fn build(self) -> G::Scalar {
        debug_assert!(
            self.ring_responses.is_empty(),
            "Not all ring_responses were used"
        );
        Ring::aggregate(self.rings, self.receiver.element, self.transcript, self.rng)
    }
}

#[cfg(test)]
mod tests {
    use curve25519_dalek::{
        ristretto::RistrettoPoint, scalar::Scalar as Scalar25519, traits::Identity,
    };
    use rand::{thread_rng, Rng};

    use std::iter;

    use super::*;
    use crate::group::{ElementOps, Ristretto};

    type Keypair = crate::Keypair<Ristretto>;

    #[test]
    fn single_ring_with_2_elements_works() {
        let mut rng = thread_rng();
        let keypair = Keypair::generate(&mut rng);
        let admissible_values = [RistrettoPoint::identity(), Ristretto::generator()];

        let value = RistrettoPoint::identity();
        let ext_ciphertext = ExtendedCiphertext::new(value, keypair.public(), &mut rng);
        let ciphertext = ext_ciphertext.inner;

        let mut transcript = Transcript::new(b"test_ring_encryption");
        RingProof::initialize_transcript(&mut transcript, keypair.public());

        let mut ring_responses = vec![Scalar25519::default(); 2];
        let signature_ring = Ring::new(
            0,
            keypair.public().element,
            ext_ciphertext,
            &admissible_values,
            0,
            &transcript,
            &mut ring_responses,
            &mut rng,
        );
        let common_challenge = Ring::aggregate(
            vec![signature_ring],
            keypair.public().element,
            &mut transcript,
            &mut rng,
        );
        let proof = RingProof::new(common_challenge, ring_responses);

        let mut transcript = Transcript::new(b"test_ring_encryption");
        assert!(proof.verify(
            keypair.public(),
            iter::once(&admissible_values as &[_]),
            iter::once(ciphertext),
            &mut transcript
        ));

        // Check a proof for encryption of 1.
        let value = Ristretto::generator();
        let ext_ciphertext = ExtendedCiphertext::new(value, keypair.public(), &mut rng);
        let ciphertext = ext_ciphertext.inner;

        let mut transcript = Transcript::new(b"test_ring_encryption");
        RingProof::initialize_transcript(&mut transcript, keypair.public());
        let mut ring_responses = vec![Scalar25519::default(); 2];
        let signature_ring = Ring::new(
            0,
            keypair.public().element,
            ext_ciphertext,
            &admissible_values,
            1,
            &transcript,
            &mut ring_responses,
            &mut rng,
        );
        let common_challenge = Ring::aggregate(
            vec![signature_ring],
            keypair.public().element,
            &mut transcript,
            &mut rng,
        );
        let proof = RingProof::new(common_challenge, ring_responses);

        let mut transcript = Transcript::new(b"test_ring_encryption");
        assert!(proof.verify(
            keypair.public(),
            iter::once(&admissible_values as &[_]),
            iter::once(ciphertext),
            &mut transcript
        ));
    }

    #[test]
    fn single_ring_with_4_elements_works() {
        let mut rng = thread_rng();
        let keypair = Keypair::generate(&mut rng);
        let admissible_values: Vec<_> = (0_u32..4)
            .map(|i| Ristretto::mul_generator(&Scalar25519::from(i)))
            .collect();

        for _ in 0..100 {
            let val: u32 = rng.gen_range(0..4);
            let element_val = Ristretto::mul_generator(&Scalar25519::from(val));
            let ext_ciphertext = ExtendedCiphertext::new(element_val, keypair.public(), &mut rng);
            let ciphertext = ext_ciphertext.inner;

            let mut transcript = Transcript::new(b"test_ring_encryption");
            RingProof::initialize_transcript(&mut transcript, keypair.public());

            let mut ring_responses = vec![Scalar25519::default(); 4];
            let signature_ring = Ring::new(
                0,
                keypair.public().element,
                ext_ciphertext,
                &admissible_values,
                val as usize,
                &transcript,
                &mut ring_responses,
                &mut rng,
            );
            let common_challenge = Ring::aggregate(
                vec![signature_ring],
                keypair.public().element,
                &mut transcript,
                &mut rng,
            );
            let proof = RingProof::new(common_challenge, ring_responses);

            let mut transcript = Transcript::new(b"test_ring_encryption");
            assert!(proof.verify(
                keypair.public(),
                iter::once(admissible_values.as_slice()),
                iter::once(ciphertext),
                &mut transcript
            ));
        }
    }

    #[test]
    fn multiple_rings_with_boolean_flags_work() {
        const RING_COUNT: usize = 5;

        let mut rng = thread_rng();
        let keypair = Keypair::generate(&mut rng);
        let admissible_values = [RistrettoPoint::identity(), Ristretto::generator()];

        for _ in 0..20 {
            let mut transcript = Transcript::new(b"test_ring_encryption");
            RingProof::initialize_transcript(&mut transcript, keypair.public());

            let mut ring_responses = vec![Scalar25519::default(); RING_COUNT * 2];

            let (ciphertexts, rings): (Vec<_>, Vec<_>) = ring_responses
                .chunks_mut(2)
                .enumerate()
                .map(|(ring_index, ring_responses)| {
                    let val = rng.gen_bool(0.5) as u32;
                    let element_val = Ristretto::mul_generator(&Scalar25519::from(val));
                    let ext_ciphertext =
                        ExtendedCiphertext::new(element_val, keypair.public(), &mut rng);
                    let ciphertext = ext_ciphertext.inner;

                    let signature_ring = Ring::new(
                        ring_index,
                        keypair.public().element,
                        ext_ciphertext,
                        &admissible_values,
                        val as usize,
                        &transcript,
                        ring_responses,
                        &mut rng,
                    );

                    (ciphertext, signature_ring)
                })
                .unzip();

            let common_challenge =
                Ring::aggregate(rings, keypair.public().element, &mut transcript, &mut rng);
            let proof = RingProof::new(common_challenge, ring_responses);

            let mut transcript = Transcript::new(b"test_ring_encryption");
            assert!(proof.verify(
                keypair.public(),
                iter::repeat(&admissible_values as &[_]).take(RING_COUNT),
                ciphertexts.into_iter(),
                &mut transcript,
            ));
        }
    }

    #[test]
    fn multiple_rings_with_base4_value_encoding_work() {
        // We're testing ciphertexts of `u8` integers, hence 4 rings with 4 elements (=2 bits) each.
        const RING_COUNT: u8 = 4;

        // Admissible values are `[O, G, [2]G, [3]G]` for the first ring,
        // `[O, [4]G, [8]G, [12]G]` for the second ring, etc.
        let admissible_values: Vec<_> = (0..RING_COUNT)
            .map(|ring_index| {
                let power: u32 = 1 << (2 * u32::from(ring_index));
                [
                    RistrettoPoint::identity(),
                    Ristretto::mul_generator(&Scalar25519::from(power)),
                    Ristretto::mul_generator(&Scalar25519::from(power * 2)),
                    Ristretto::mul_generator(&Scalar25519::from(power * 3)),
                ]
            })
            .collect();

        let mut rng = thread_rng();
        let keypair = Keypair::generate(&mut rng);

        for _ in 0..20 {
            let overall_value: u8 = rng.gen();
            let mut transcript = Transcript::new(b"test_ring_encryption");
            RingProof::initialize_transcript(&mut transcript, keypair.public());

            let mut ring_responses = vec![Scalar25519::default(); RING_COUNT as usize * 4];

            let (ciphertexts, rings): (Vec<_>, Vec<_>) = ring_responses
                .chunks_mut(4)
                .enumerate()
                .map(|(ring_index, ring_responses)| {
                    let mask = 3 << (2 * ring_index);
                    let val = overall_value & mask;
                    let val_index = (val >> (2 * ring_index)) as usize;
                    assert!(val_index < 4);

                    let element_val = Ristretto::mul_generator(&Scalar25519::from(val));
                    let ext_ciphertext =
                        ExtendedCiphertext::new(element_val, keypair.public(), &mut rng);
                    let ciphertext = ext_ciphertext.inner;

                    let signature_ring = Ring::new(
                        ring_index,
                        keypair.public().element,
                        ext_ciphertext,
                        &admissible_values[ring_index],
                        val_index,
                        &transcript,
                        ring_responses,
                        &mut rng,
                    );

                    (ciphertext, signature_ring)
                })
                .unzip();

            let common_challenge =
                Ring::aggregate(rings, keypair.public().element, &mut transcript, &mut rng);
            let proof = RingProof::new(common_challenge, ring_responses);
            let admissible_values = admissible_values.iter().map(|values| values as &[_]);

            let mut transcript = Transcript::new(b"test_ring_encryption");
            assert!(proof.verify(
                keypair.public(),
                admissible_values,
                ciphertexts.into_iter(),
                &mut transcript
            ));
        }
    }

    #[test]
    #[allow(clippy::needless_collect)]
<<<<<<< HEAD
    // ^ false positive; if `ciphertexts` are not collected, `builder` is mutably borrowed
    // by the iterator
=======
    // ^-- false positive; `builder` is captured by the iterator and moved by creating a `proof`
>>>>>>> 782892cb
    fn proof_builder_works() {
        let mut rng = thread_rng();
        let keypair = Keypair::generate(&mut rng);
        let mut transcript = Transcript::new(b"test_ring_encryption");
        let admissible_values = [RistrettoPoint::identity(), Ristretto::generator()];
        let mut ring_responses = vec![Scalar25519::default(); 10];

        let mut builder = RingProofBuilder::new(
            keypair.public(),
            5,
            &mut ring_responses,
            &mut transcript,
            &mut rng,
        );
        let ciphertexts: Vec<_> = (0..5)
            .map(|i| builder.add_value(&admissible_values, i & 1).inner)
            .collect();
        let proof = RingProof::new(builder.build(), ring_responses);

        assert!(proof.verify(
            keypair.public(),
            iter::repeat(&admissible_values as &[_]).take(5),
            ciphertexts.into_iter(),
            &mut Transcript::new(b"test_ring_encryption"),
        ));
    }
}<|MERGE_RESOLUTION|>--- conflicted
+++ resolved
@@ -756,12 +756,7 @@
 
     #[test]
     #[allow(clippy::needless_collect)]
-<<<<<<< HEAD
-    // ^ false positive; if `ciphertexts` are not collected, `builder` is mutably borrowed
-    // by the iterator
-=======
     // ^-- false positive; `builder` is captured by the iterator and moved by creating a `proof`
->>>>>>> 782892cb
     fn proof_builder_works() {
         let mut rng = thread_rng();
         let keypair = Keypair::generate(&mut rng);
